////////////////////////////////////////////////////////////////////////

use std::fs::File;
use std::io::{BufRead, BufReader, Cursor, Error, ErrorKind, Read, Result, Seek, SeekFrom};
use std::path::Path;

use byteorder::ReadBytesExt;
use log::*;

use crate::{expressions::*, rules::*, ESupportedGame, PluginData, TParser};

pub fn get_parser(game: ESupportedGame) -> Parser {
    match game {
        ESupportedGame::Morrowind => new_tes3_parser(),
        ESupportedGame::OpenMW => new_openmw_parser(),
        ESupportedGame::Cyberpunk => new_cyberpunk_parser(),
    }
}

pub fn new_cyberpunk_parser() -> Parser {
    Parser::new(vec![".archive".into()], ESupportedGame::Cyberpunk)
}

pub fn new_tes3_parser() -> Parser {
    Parser::new(
        vec![".esp".into(), ".esm".into()],
        ESupportedGame::Morrowind,
    )
}

pub fn new_openmw_parser() -> Parser {
    Parser::new(
<<<<<<< HEAD
        vec![".esp".into(), ".esm".into(), ".omwaddon".into(), ".omwgame".into()],
=======
        vec![
            ".esp".into(),
            ".esm".into(),
            ".omwaddon".into(),
            ".omwscripts".into(),
        ],
>>>>>>> 1af3e35d
        ESupportedGame::OpenMW,
    )
}

#[derive(Debug)]
struct ChunkWrapper {
    data: Vec<u8>,
    info: String,
}

impl ChunkWrapper {
    fn new(data: Vec<u8>, info: String) -> Self {
        Self { data, info }
    }
}

#[derive(Debug, Clone)]
pub struct Warning {
    pub rule: EWarningRule,
}

impl Warning {
    pub fn get_comment(&self) -> String {
        self.rule.get_comment().to_owned()
    }
    pub fn get_plugins(&self) -> Vec<String> {
        self.rule.get_plugins()
    }
    pub fn get_rule_name(&self) -> String {
        match self.rule {
            EWarningRule::Conflict(_) => "Conflict".to_owned(),
            EWarningRule::Note(_) => "Note".to_owned(),
            EWarningRule::Patch(_) => "Patch".to_owned(),
            EWarningRule::Requires(_) => "Requires".to_owned(),
        }
    }
}

#[derive(Debug, Clone)]
pub struct Parser {
    pub game: ESupportedGame,
    pub ext: Vec<String>,

    pub order_rules: Vec<EOrderRule>,
    pub warning_rules: Vec<EWarningRule>,
    pub warnings: Vec<Warning>,
}

impl Parser {
    pub fn new(ext: Vec<String>, game: ESupportedGame) -> Self {
        Self {
            ext,
            game,
            warning_rules: vec![],
            order_rules: vec![],
            warnings: vec![],
        }
    }

    /// Evaluates all warning rules and stores a copy of them in self
    /// Retrieve them with self.warnings
    pub fn evaluate_plugins(&mut self, plugins: &[PluginData]) {
        // lowercase all plugin names
        let mods_cpy: Vec<_> = plugins
            .iter()
            .map(|f| {
                let mut x = f.clone();
                let name_lc = x.name.to_lowercase();
                x.name = name_lc;
                x
            })
            .collect();

        let mut result = vec![];
        for rule in &mut self.warning_rules {
            if rule.eval(&mods_cpy) {
                result.push(Warning { rule: rule.clone() });
            }
        }

        self.warnings = result;
    }

    /// Parse rules for a specific game from a file and stores them in self.
    ///
    /// # Errors
    ///
    /// This function will return an error if file io or parsing fails
    pub fn init_from_file<P>(&mut self, path: P) -> Result<()>
    where
        P: AsRef<Path>,
    {
        if !path.as_ref().exists() {
            warn!("Could not find rules file {}", path.as_ref().display());
            return Ok(());
        }

        let rules = self.parse_rules_from_path(&path)?;
        info!(
            "Parsed file {} with {} rules",
            path.as_ref().display(),
            rules.len()
        );

        for r in rules {
            match r {
                ERule::EOrderRule(o) => {
                    self.order_rules.push(o);
                }
                ERule::EWarningRule(w) => {
                    self.warning_rules.push(w);
                }
            }
        }

        Ok(())
    }

    /// Parse rules for a specific game, expects the path to be the rules directory
    ///
    /// # Errors
    ///
    /// This function will return an error if file io or parsing fails
    pub fn init<P>(&mut self, path: P) -> Result<()>
    where
        P: AsRef<Path>,
    {
        self.warning_rules.clear();
        self.order_rules.clear();

        let rules_files = match self.game {
            ESupportedGame::Morrowind | ESupportedGame::OpenMW => {
                ["mlox_base.txt", "mlox_user.txt", "mlox_my_rules.txt"].as_slice()
            }
            ESupportedGame::Cyberpunk => ["plox_base.txt", "plox_my_rules.txt"].as_slice(),
        };

        for file in rules_files {
            let path = path.as_ref().join(file);
            self.init_from_file(path)?;
        }

        info!(
            "Parser initialized with {} order rules",
            self.order_rules.len()
        );
        info!(
            "Parser initialized with {} warning rules",
            self.warning_rules.len()
        );
        Ok(())
    }

    /// Parse rules from a rules file
    ///
    /// # Errors
    ///
    /// This function will return an error if file io or parsing fails
    fn parse_rules_from_path<P>(&self, path: P) -> Result<Vec<ERule>>
    where
        P: AsRef<Path>,
    {
        let file = File::open(path)?;
        let reader = BufReader::new(file);
        let rules = self.parse_rules_from_reader(reader)?;
        Ok(rules)
    }

    /// Parse rules from a reader
    ///
    /// # Errors
    ///
    /// This function will return an error if parsing fails
    pub fn parse_rules_from_reader<R>(&self, reader: R) -> Result<Vec<ERule>>
    where
        R: Read + BufRead + Seek,
    {
        // pre-parse into rule blocks
        let mut chunks: Vec<ChunkWrapper> = vec![];
        let mut chunk: Option<ChunkWrapper> = None;
        for (idx, line) in reader.lines().map_while(Result::ok).enumerate() {
            // ignore comments
            if line.trim_start().starts_with(';') {
                continue;
            }
            // lowercase all
            let mut line = line.to_lowercase();

            // trim inline comments
            line = if let Some(index) = line.find(';') {
                line[..index].trim_end().to_owned()
            } else {
                line.trim_end().to_owned()
            };

            // we skip empty lines
            if line.trim().is_empty() {
                continue;
            }

            fn new_rule(line: &str) -> bool {
                // check if a new rule has started by matching the first chars to the rules names
                line.starts_with("[order")
                    || line.starts_with("[nearstart")
                    || line.starts_with("[nearend")
                    || line.starts_with("[note")
                    || line.starts_with("[conflict")
                    || line.starts_with("[requires")
                    || line.starts_with("[patch")
            }

            // we are inside a chunk
            if chunk.is_some() && new_rule(&line) {
                // end current chunk
                if let Some(chunk) = chunk.take() {
                    chunks.push(chunk);
                }
            }

            // read to current chunk, preserving newline delimeters
            let delimited_line = line + "\n";
            if let Some(chunk) = &mut chunk {
                chunk.data.extend(delimited_line.as_bytes());
            } else {
                chunk = Some(ChunkWrapper::new(
                    delimited_line.as_bytes().to_vec(),
                    (idx + 1).to_string(),
                ));
            }
        }
        // parse last chunk
        if let Some(chunk) = chunk.take() {
            chunks.push(chunk);
        }

        // process chunks
        let mut rules: Vec<ERule> = vec![];
        for (idx, chunk) in chunks.into_iter().enumerate() {
            let info = &chunk.info;

            let cursor = Cursor::new(&chunk.data);
            match self.parse_chunk(cursor) {
                Ok(it) => {
                    rules.push(it);
                }
                Err(err) => {
                    // log error and skip chunk
                    debug!(
                        "Error '{}' at chunk #{}, starting at line: {}",
                        err, idx, info
                    );
                    let string = String::from_utf8(chunk.data).expect("not valid utf8");
                    debug!("{}", string);
                }
            };
        }

        Ok(rules)
    }

    /// Parses on rule section. Note: Order rules are returned as vec
    ///
    /// # Errors
    ///
    /// This function will return an error if parsing fails
    fn parse_chunk<R>(&self, mut reader: R) -> Result<ERule>
    where
        R: Read + BufRead + Seek,
    {
        // read first char
        let start = reader.read_u8()? as char;
        match start {
            '[' => {
                // start parsing
                // read until the end of the rule expression: e.g. [NOTE comment] body
                if let Ok((mut rule_expression, ruletype)) = parse_rule_expression(&mut reader) {
                    rule_expression.pop();
                    let mut rule: ERule;
                    // parse rule name
                    {
                        if rule_expression.strip_prefix("order").is_some() {
                            rule = Order::default().into();
                        } else if rule_expression.strip_prefix("nearstart").is_some() {
                            rule = NearStart::default().into();
                        } else if rule_expression.strip_prefix("nearend").is_some() {
                            rule = NearEnd::default().into();
                        } else if let Some(rest) = rule_expression.strip_prefix("note") {
                            let mut x = Note::default();
                            x.set_comment(rest.trim().to_owned());
                            rule = x.into();
                        } else if let Some(rest) = rule_expression.strip_prefix("conflict") {
                            let mut x = Conflict::default();
                            x.set_comment(rest.trim().to_owned());
                            rule = x.into();
                        } else if let Some(rest) = rule_expression.strip_prefix("requires") {
                            let mut x = Requires::default();
                            x.set_comment(rest.trim().to_owned());
                            rule = x.into();
                        } else if let Some(rest) = rule_expression.strip_prefix("patch") {
                            let mut x = Patch::default();
                            x.set_comment(rest.trim().to_owned());
                            rule = x.into();
                        } else {
                            // unknown rule, skip
                            return Err(Error::new(
                                ErrorKind::Other,
                                "Parsing error: unknown rule",
                            ));
                        }
                    }

                    // parse body
                    match ruletype {
                        ERuleType::Inline => {
                            // inline rules don't have comments, we just parse the resst of the chunk
                            // now parse rule body
                            ERule::parse(&mut rule, reader, self)?;
                            Ok(rule)
                        }
                        ERuleType::Multiline => {
                            // construct the body out of each line with comments trimmed
                            let mut is_first_line = false;
                            let mut comment = String::new();
                            let mut body = String::new();
                            for (idx, line) in reader
                                .lines()
                                .map_while(Result::ok)
                                .map(|f| f.to_owned())
                                .filter(|p| !p.trim().is_empty())
                                .enumerate()
                            {
                                if idx == 0 {
                                    is_first_line = true;
                                }

                                // check for those darned comments
                                if is_first_line {
                                    if let Some(first_char) = line.chars().next() {
                                        if first_char.is_ascii_whitespace() {
                                            comment += line.as_str();
                                            continue;
                                        }
                                    }

                                    if !comment.is_empty() {
                                        if let ERule::EWarningRule(w) = &mut rule {
                                            w.set_comment(comment.clone().trim().into());
                                        }
                                        comment.clear();
                                    }

                                    is_first_line = false;
                                }

                                // this is a proper line
                                body += format!("{}\n", line).as_str();
                            }

                            // now parse rule body
                            let body = body.trim();
                            let body_cursor = Cursor::new(body);
                            ERule::parse(&mut rule, body_cursor, self)?;
                            Ok(rule)
                        }
                    }
                } else {
                    Err(Error::new(ErrorKind::Other, "Parsing error: unknown rule"))
                }
            }
            _ => {
                // error
                Err(Error::new(
                    ErrorKind::Other,
                    "Parsing error: Not a rule start",
                ))
            }
        }
    }

    pub fn ends_with_vec(&self, current_buffer: &str) -> bool {
        let mut b = false;
        for ext in &self.ext {
            if current_buffer.ends_with(ext) {
                b = true;
                break;
            }
        }

        b
    }
    fn ends_with_vec_whitespace(&self, current_buffer: &str) -> bool {
        let mut b = false;
        for ext in &self.ext {
            if current_buffer.ends_with(format!("{} ", ext).as_str()) {
                b = true;
                break;
            }
        }

        b
    }
    fn ends_with_vec_whitespace_or_newline(&self, current_buffer: &str) -> bool {
        let mut b = false;
        for ext in &self.ext {
            if current_buffer.ends_with(format!("{} ", ext).as_str())
                || current_buffer.ends_with(format!("{}\n", ext).as_str())
            {
                b = true;
                break;
            }
        }

        b
    }

    /// Splits a String into string tokens (either separated by extension or wrapped in quotation marks)
    pub fn tokenize(&self, line: String) -> Vec<String> {
        let mut tokens: Vec<String> = vec![];

        // ignore everything after ;
        let mut line = line.clone();
        if line.contains(';') {
            line = line.split(';').next().unwrap_or("").trim().to_owned();
        }

        let mut is_quoted = false;
        let mut current_token: String = "".to_owned();
        for c in line.chars() {
            // check quoted and read in chars
            if c == '"' {
                // started a quoted segment
                if is_quoted {
                    is_quoted = false;
                    // end token
                    tokens.push(current_token.trim().to_owned());
                    current_token.clear();
                } else {
                    is_quoted = true;
                }
                continue;
            }
            current_token += c.to_string().as_str();

            // check if we found an end
            if self.ends_with_vec_whitespace(&current_token) {
                // ignore whitespace in quoted segments
                if !is_quoted {
                    // end token
                    if !current_token.is_empty() {
                        tokens.push(current_token.trim().to_owned());
                        current_token.clear();
                    }
                } else {
                    current_token += c.to_string().as_str();
                }
            }
        }

        if !current_token.is_empty() {
            tokens.push(current_token.trim().to_owned());
        }

        tokens
    }

    /// Parses all expressions from a buffer until EOF is reached
    ///
    /// # Errors
    ///
    /// This function will return an error if parsing fails anywhere
    pub fn parse_expressions<R>(&self, mut reader: R) -> Result<Vec<Expression>>
    where
        R: Read + BufRead,
    {
        let mut buffer = vec![];
        reader.read_to_end(&mut buffer)?;

        // pre-parse expressions into chunks
        let mut chunks: Vec<(String, bool)> = vec![];
        let mut current_buffer: String = String::new();
        let mut is_expr = false;
        let mut is_token = false;
        let mut depth = 0;

        for b in buffer {
            if is_expr {
                // if parsing an expression, just count brackets and read the rest into the buffer
                if b == b'[' {
                    depth += 1;
                } else if b == b']' {
                    depth -= 1;
                }
                current_buffer += &(b as char).to_string();

                // check if really an expression
                // valid expressions are [ANY], [ALL], [NOT], [DESC], [SIZE], [VER]

                if depth == 0 {
                    // we reached the end of the current expression
                    let trimmed = current_buffer.trim();
                    if starts_with_whitespace(trimmed, "[any")
                        || starts_with_whitespace(trimmed, "[all")
                        || starts_with_whitespace(trimmed, "[not")
                        || starts_with_whitespace(trimmed, "[desc")
                        || starts_with_whitespace(trimmed, "[size")
                        || starts_with_whitespace(trimmed, "[ver")
                    {
                        is_expr = false;
                        chunks.push((trimmed.to_owned(), true));

                        current_buffer.clear();
                    } else {
                        // not a valid expression
                        // move into token
                        is_expr = false;
                        is_token = true;
                    }
                }
            } else if is_token {
                // if parsing tokens, check when ".archive" was parsed into the buffer and end
                current_buffer += &(b as char).to_string();

                if self.ends_with_vec_whitespace_or_newline(&current_buffer) {
                    is_token = false;
                    chunks.push((current_buffer[..current_buffer.len() - 1].to_owned(), false));
                    current_buffer.clear();
                }
            } else {
                // this marks the beginning
                if b == b'[' {
                    // start an expression
                    is_expr = true;
                    depth += 1;
                }
                // ignore whitespace
                else if !b.is_ascii_whitespace() {
                    is_token = true;
                }
                current_buffer += &(b as char).to_string();
            }
        }

        // rest
        if !current_buffer.is_empty() {
            chunks.push((current_buffer.to_owned(), is_expr));
            current_buffer.clear();
        }

        chunks = chunks
            .iter()
            .map(|f| (f.0.trim().to_owned(), f.1))
            .filter(|p| !p.0.is_empty())
            .collect();

        let mut expressions: Vec<Expression> = vec![];
        for (chunk, is_expr) in chunks {
            match self.parse_expression(chunk.as_str(), is_expr) {
                Ok(it) => {
                    expressions.push(it);
                }
                Err(err) => return Err(err),
            }
        }

        Ok(expressions)
    }

    /// Parses a single expression from a buffer
    ///
    /// # Errors
    ///
    /// This function will return an error if parsing fails
    pub fn parse_expression(&self, reader: &str, is_expression: bool) -> Result<Expression> {
        // an expression may start with
        if !is_expression {
            // is a token
            // in this case just return an atomic
            if !self.ends_with_vec(reader) {
                return Err(Error::new(ErrorKind::Other, "Parsing error: Not an atomic"));
            }

            return Ok(Atomic::from(reader).into());
        }

        if reader.starts_with('[') {
            // is an expression
            // parse the kind and reurse down
            if let Some(rest) = reader.strip_prefix("[any") {
                let expressions =
                    self.parse_expressions(rest[..rest.len() - 1].trim_start().as_bytes())?;
                let expr = ANY::new(expressions);
                Ok(expr.into())
            } else if let Some(rest) = reader.strip_prefix("[all") {
                let expressions =
                    self.parse_expressions(rest[..rest.len() - 1].trim_start().as_bytes())?;
                let expr = ALL::new(expressions);
                Ok(expr.into())
            } else if let Some(rest) = reader.strip_prefix("[not") {
                let expressions =
                    self.parse_expressions(rest[..rest.len() - 1].trim_start().as_bytes())?;
                if let Some(first) = expressions.into_iter().last() {
                    let expr = NOT::new(first);
                    Ok(expr.into())
                } else {
                    Err(Error::new(
                        ErrorKind::Other,
                        "Parsing error: unknown expression",
                    ))
                }
            } else if let Some(rest) = reader.strip_prefix("[desc") {
                let body = rest[..rest.len() - 1].trim_start();
                if let Some((expr, regex, negated)) = parse_desc(body) {
                    // do something
                    let expressions = self.parse_expressions(expr.as_bytes())?;
                    // check that it is of len 1
                    if expressions.len() != 1 {
                        return Err(Error::new(
                            ErrorKind::Other,
                            "Parsing error: DESC expression must have exactly one child expression",
                        ));
                    }

                    // check that the child expression is an atomic
                    if let Some(Expression::Atomic(atomic)) = expressions.first() {
                        let expr = DESC::new(atomic.clone(), regex, negated);
                        return Ok(expr.into());
                    }

                    return Err(Error::new(
                        ErrorKind::Other,
                        "Parsing error: DESC expression must have an atomic child expression",
                    ));
                }
                Err(Error::new(
                    ErrorKind::Other,
                    "Parsing error: unknown expression",
                ))
            } else if let Some(rest) = reader.strip_prefix("[size") {
                let body = rest[..rest.len() - 1].trim_start();
                if let Some((expr, size, negated)) = parse_size(body) {
                    // do something
                    let expressions = self.parse_expressions(expr.as_bytes())?;
                    // check that it is of len 1
                    if expressions.len() != 1 {
                        return Err(Error::new(
                            ErrorKind::Other,
                            "Parsing error: SIZE expression must have exactly one child expression",
                        ));
                    }
                    // check that the child expression is an atomic
                    if let Some(Expression::Atomic(atomic)) = expressions.first() {
                        let expr = SIZE::new(atomic.clone(), size, negated);
                        return Ok(expr.into());
                    }

                    return Err(Error::new(
                        ErrorKind::Other,
                        "Parsing error: SIZE expression must have an atomic child expression",
                    ));
                }
                Err(Error::new(
                    ErrorKind::Other,
                    "Parsing error: unknown expression",
                ))
            } else if let Some(rest) = reader.strip_prefix("[ver") {
                let body = rest[..rest.len() - 1].trim_start();
                if let Some((expr, operator, version)) = parse_ver(body) {
                    // do something
                    let expressions = self.parse_expressions(expr.as_bytes())?;
                    // check that it is of len 1
                    if expressions.len() != 1 {
                        return Err(Error::new(
                            ErrorKind::Other,
                            "Parsing error: VER expression must have exactly one child expression",
                        ));
                    }

                    // check that the child expression is an atomic
                    if let Some(Expression::Atomic(atomic)) = expressions.first() {
                        let expr = VER::new(atomic.clone(), operator, version.to_string());
                        return Ok(expr.into());
                    }

                    return Err(Error::new(
                        ErrorKind::Other,
                        "Parsing error: VER expression must have an atomic child expression",
                    ));
                }
                Err(Error::new(
                    ErrorKind::Other,
                    "Parsing error: unknown expression",
                ))
            } else {
                // unknown expression
                Err(Error::new(
                    ErrorKind::Other,
                    "Parsing error: unknown expression",
                ))
            }
        } else {
            Err(Error::new(
                ErrorKind::Other,
                "Parsing error: Not an expression",
            ))
        }
    }
}

fn starts_with_whitespace(current_buffer: &str, arg: &str) -> bool {
    current_buffer.starts_with(format!("{} ", arg).as_str())
        || current_buffer.starts_with(format!("{}\t", arg).as_str())
}

/// Parses the DESC predicate and returns its parts
fn parse_desc(input: &str) -> Option<(String, String, bool)> {
    //  !/Bite works only with Vampire Embrace/ DW_assassination.esp]
    if let Some(input) = input.strip_prefix("!/") {
        if let Some(end_index) = input.rfind('/') {
            // Extract the substring between "/" and "/"
            let left_part = input[..end_index].trim().to_string();

            // Extract the substring right of the last "/"
            let right_part = input[end_index + 1..].trim().to_string();

            return Some((right_part, left_part, true));
        }
    }
    //  /This version is compatible with Better Robes and Better Clothes./ UFR_v3dot2.esp]
    else if let Some(input) = input.strip_prefix('/') {
        if let Some(end_index) = input.rfind('/') {
            // Extract the substring between "/" and "/"
            let left_part = input[..end_index].trim().to_string();

            // Extract the substring right of the last "/"
            let right_part = input[end_index + 1..].trim().to_string();

            return Some((right_part, left_part, false));
        }
    }

    None
}

/// Parses the SIZE predicate and returns its parts
fn parse_size(input: &str) -> Option<(String, u64, bool)> {
    // !4921700 Annastia V3.3.esp]
    if let Some(input) = input.strip_prefix('!') {
        if let Some(left_part) = input.split_whitespace().next() {
            if let Some(right_part) = input.trim_start().strip_prefix(left_part) {
                if let Ok(size) = left_part.parse::<u64>() {
                    return Some((right_part[1..].to_owned(), size, true));
                }
            }
        }
    }
    // 591786 BMS_Timers_Patch.esp]
    else if let Some(left_part) = input.split_whitespace().next() {
        if let Some(right_part) = input.trim_start().strip_prefix(left_part) {
            if let Ok(size) = left_part.parse::<u64>() {
                return Some((right_part[1..].to_owned(), size, false));
            }
        }
    }

    None
}

/// Parses the VER predicate and returns its parts
fn parse_ver(input: &str) -> Option<(String, EVerOperator, semver::Version)> {
    // >1.51 Rise of House Telvanni.esm
    // = 2.14 Blood and Gore.esp
    // < 3.1 Class Abilities <VER>.esp
    if let Some(input) = input.strip_prefix('<') {
        if let Some(version) = input.split_whitespace().next() {
            if let Some(right_part) = input.trim_start().strip_prefix(version) {
                if let Ok(semversion) = lenient_semver::parse(version) {
                    return Some((right_part.to_owned(), EVerOperator::Less, semversion));
                }
            }
        }
    } else if let Some(input) = input.strip_prefix('>') {
        if let Some(version) = input.split_whitespace().next() {
            if let Some(right_part) = input.trim_start().strip_prefix(version) {
                if let Ok(semversion) = lenient_semver::parse(version) {
                    return Some((right_part.to_owned(), EVerOperator::Greater, semversion));
                }
            }
        }
    } else if let Some(input) = input.strip_prefix('=') {
        if let Some(version) = input.split_whitespace().next() {
            if let Some(right_part) = input.trim_start().strip_prefix(version) {
                if let Ok(semversion) = lenient_semver::parse(version) {
                    return Some((right_part.to_owned(), EVerOperator::Equal, semversion));
                }
            }
        }
    }

    None
}

pub enum ERuleType {
    Inline,
    Multiline,
}

/// Parses a Rule and comment
///
/// # Errors
///
/// This function will return an error if stream IO fails
fn parse_rule_expression<R>(mut reader: R) -> Result<(String, ERuleType)>
where
    R: Read + BufRead + Seek,
{
    let mut scope = 1;
    let mut buffer = Vec::new();
    let end_index;

    loop {
        let mut byte = [0; 1];
        match reader.read_exact(&mut byte) {
            Ok(_) => {
                buffer.push(byte[0]);

                if byte[0] == b'[' {
                    scope += 1;
                } else if byte[0] == b']' {
                    scope -= 1;
                    if scope == 0 {
                        end_index = buffer.len();
                        break;
                    }
                }
            }
            Err(err) => {
                eprintln!("Error reading input: {}", err);
                return Err(err);
            }
        }
    }
    buffer.truncate(end_index);

    // There are only two types of rules allowed
    //
    // Type 1
    // [Rule comment] plugin1.esp plugin2.esp
    // [Rule] plugin1.esp plugin2.esp
    //
    // Type 2
    // [Rule]
    //  comment
    // plugin1.esp
    // plugin2.esp
    // [Rule]
    // plugin1.esp
    // plugin2.esp

    // we don't allow
    // [Rule comment]
    // plugin1.esp
    // plugin2.esp

    // we don't allow
    // [Rule] plugin1.esp
    // plugin2.esp

    // first check if there is a coment inside the rule expression
    let rule_expression = String::from_utf8_lossy(&buffer).trim().to_owned();
    let split = rule_expression.split_whitespace().collect::<Vec<_>>();
    if split.len() > 1 {
        // must be inline
        Ok((rule_expression, ERuleType::Inline))
    } else {
        // Undefined, can still be inline but with no comment

        // now read until the next newline
        let idx = reader.stream_position()?;
        buffer.clear();
        reader.read_until(b'\n', &mut buffer)?;
        let rest = String::from_utf8_lossy(&buffer).trim().to_owned();

        if rest.is_empty() {
            // if rest of the line is only whitespace then it's Type 2
            Ok((rule_expression, ERuleType::Multiline))
        } else {
            // if there is any content in the same line as the rule then it's Type 1
            // but we need to seek back
            reader.seek(SeekFrom::Start(idx))?;
            Ok((rule_expression, ERuleType::Inline))
        }
    }
}

#[cfg(test)]
mod tests {
    // Note this useful idiom: importing names from outer (for mod tests) scope.
    use super::*;

    #[test]
    fn test_parse_rule_expression() -> Result<()> {
        {
            let inputs = [
                ("NOTE comment] more content.", "NOTE comment]"),
                ("NOTE] more content.", "NOTE]"),
                ("NOTE comment]", "NOTE comment]"),
                ("NOTE with [nested] comment]", "NOTE with [nested] comment]"),
                (
                    "NOTE with [nested] comment] and more",
                    "NOTE with [nested] comment]",
                ),
            ];

            for (input, expected) in inputs {
                let reader = Cursor::new(input.as_bytes());
                assert_eq!(expected.to_owned(), parse_rule_expression(reader)?.0);
            }
        }

        {
            let inputs = ["NOTE comment[]", "NOTE comment[with] [[[[[broken scope]"];

            for input in inputs {
                let reader = Cursor::new(input.as_bytes());
                assert!(parse_rule_expression(reader).is_err())
            }
        }

        Ok(())
    }

    #[test]
    fn test_tokenize() {
        let parser = new_cyberpunk_parser();

        let inputs = [
            vec!["a.archive", "my e3.archive.archive"],
            vec![" a.archive", "\"mod with spaces.archive\"", "b.archive"],
            vec![" a.archive", "\"mod with spaces.archive\"", "\"c.archive\""],
            vec!["a mod with spaces.archive"],
            vec!["a.archive"],
        ];

        for input_vec in inputs {
            let input = input_vec.join(" ");
            let expected = input_vec
                .iter()
                .map(|f| f.trim().trim_matches('"').trim())
                .collect::<Vec<_>>();
            assert_eq!(expected, parser.tokenize(input.to_owned()).as_slice());
        }
    }
}<|MERGE_RESOLUTION|>--- conflicted
+++ resolved
@@ -30,16 +30,13 @@
 
 pub fn new_openmw_parser() -> Parser {
     Parser::new(
-<<<<<<< HEAD
-        vec![".esp".into(), ".esm".into(), ".omwaddon".into(), ".omwgame".into()],
-=======
         vec![
             ".esp".into(),
             ".esm".into(),
+            ".omwgame".into(),
             ".omwaddon".into(),
             ".omwscripts".into(),
         ],
->>>>>>> 1af3e35d
         ESupportedGame::OpenMW,
     )
 }
